######################################################################
# Copyright 2016, 2024 John J. Rofrano. All Rights Reserved.
#
# Licensed under the Apache License, Version 2.0 (the "License");
# you may not use this file except in compliance with the License.
# You may obtain a copy of the License at
#
# https://www.apache.org/licenses/LICENSE-2.0
#
# Unless required by applicable law or agreed to in writing, software
# distributed under the License is distributed on an "AS IS" BASIS,
# WITHOUT WARRANTIES OR CONDITIONS OF ANY KIND, either express or implied.
# See the License for the specific language governing permissions and
# limitations under the License.
######################################################################

"""
Product Service

This service implements a REST API that allows you to Create, Read, Update
and Delete Product
"""

from flask import jsonify, request, url_for, abort
from flask import current_app as app  # Import Flask application
from service.models import Product
from service.common import status  # HTTP Status Codes


######################################################################
# GET INDEX
######################################################################
@app.route("/")
def index():
    """Root URL response"""
    app.logger.info("Request for Root URL")
    return (
        jsonify(
            name="Product REST API Service",
            version="1.0",
            path=url_for("list_products", _external=True),
        ),
        status.HTTP_200_OK,
    )


@app.route("/health", methods=["GET"])
def health_check():
    """Let them know our heart is still beating"""
    return jsonify(status=200, message="Healthy"), status.HTTP_200_OK


######################################################################
# UPDATE AN EXISTING PET
######################################################################
@app.route("/products/<int:product_id>", methods=["PUT"])
def update_products(product_id):
    """
    Update a Product

    This endpoint will update a Product based the body that is posted
    """
    app.logger.info("Request to Update a product with id [%s]", product_id)
    check_content_type("application/json")

    # Attempt to find the Product and abort if not found
    product = Product.find(product_id)
    if not product:
        abort(
            status.HTTP_404_NOT_FOUND, f"Product with id '{product_id}' was not found."
        )

    # Update the Product with the new data
    data = request.get_json()
    app.logger.info("Processing: %s", data)
    product.deserialize(data)

    # Save the updates to the database
    product.update()

    app.logger.info("Product with ID: %d updated.", product.id)
    return jsonify(product.serialize()), status.HTTP_200_OK


######################################################################
# CREATE A NEW PRODUCT
######################################################################


@app.route("/products", methods=["POST"])
def create_products():
    """
    Create a Product
    This endpoint will create a Product based the data in the body that is posted
    """
    app.logger.info("Request to create a product")
    check_content_type("application/json")

    product = Product()

    data = request.get_json()
    app.logger.info(f"Deserializing data {data}")
    product.deserialize(data)
    product.create()
    app.logger.info(f"Product {product.id}: {product.name} is saved!")

<<<<<<< HEAD
    location_url = url_for("get_products", product_id=product.id, _external=True)
=======
    location_url = url_for("get_product", product_id=product.id, _external=True)
>>>>>>> e959e7a0

    return (
        jsonify(product.serialize()),
        status.HTTP_201_CREATED,
        {"Location": location_url},
    )


######################################################################
# LIST ALL PRODUCTS
######################################################################
@app.route("/products", methods=["GET"])
def list_products():
    """Returns Products based on name and price"""
    app.logger.info("Request for product list")

    name = request.args.get("name")
    price = request.args.get("price")

    query = Product.query

    if name:
        app.logger.info("Find by name (fuzzy match): %s", name)
        query = query.filter(Product.name.like(f"%{name}%"))

    if price:
        try:
            app.logger.info("Find by price range: %s", price)
            price_value = float(price)
            query = query.filter(
                Product.price.between(price_value - 5, price_value + 5)
            )
        except ValueError:
            app.logger.error("Invalid price format: %s", price)
            return (
                jsonify({"error": "Invalid price format"}),
                status.HTTP_400_BAD_REQUEST,
            )

    products = query.all()

    if not products:
        return jsonify({"message": "No products found"}), status.HTTP_404_NOT_FOUND

    results = [product.serialize() for product in products]
    app.logger.info("Returning %d products", len(results))
    return jsonify(results), status.HTTP_200_OK


@app.route("/products/<int:product_id>", methods=["GET"])
def get_products(product_id):
    """
    Retrieve a single Product

    This endpoint will return a Product based on its id
    """
    app.logger.info("Request to Retrieve a product with id [%s]", product_id)

    product = Product.find(product_id)
    if not product:
        abort(
            status.HTTP_404_NOT_FOUND, f"Product with id '{product_id}' was not found."
        )

    app.logger.info("Returning product: %s", product.name)
    return jsonify(product.serialize()), status.HTTP_200_OK


######################################################################
# Checks the ContentType of a request
######################################################################
def check_content_type(content_type) -> None:
    """Checks that the media type is correct"""
    if "Content-Type" not in request.headers:
        app.logger.error("No Content-Type specified.")
        abort(
            status.HTTP_415_UNSUPPORTED_MEDIA_TYPE,
            f"Content-Type must be {content_type}",
        )

    if request.headers["Content-Type"] == content_type:
        return

    app.logger.error("Invalid Content-Type: %s", request.headers["Content-Type"])
    abort(
        status.HTTP_415_UNSUPPORTED_MEDIA_TYPE,
        f"Content-Type must be {content_type}",
    )<|MERGE_RESOLUTION|>--- conflicted
+++ resolved
@@ -104,11 +104,7 @@
     product.create()
     app.logger.info(f"Product {product.id}: {product.name} is saved!")
 
-<<<<<<< HEAD
-    location_url = url_for("get_products", product_id=product.id, _external=True)
-=======
     location_url = url_for("get_product", product_id=product.id, _external=True)
->>>>>>> e959e7a0
 
     return (
         jsonify(product.serialize()),
