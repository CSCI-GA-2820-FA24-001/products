--- conflicted
+++ resolved
@@ -58,7 +58,6 @@
     """
     Update a Product
 
-<<<<<<< HEAD
     This endpoint will update a Product based the body that is posted
     """
     app.logger.info("Request to Update a product with id [%s]", product_id)
@@ -86,7 +85,7 @@
 ######################################################################
 #  U T I L I T Y   F U N C T I O N S
 ######################################################################
-=======
+
 
 @app.route("/products", methods=["GET"])
 def list_products():
@@ -141,7 +140,6 @@
         status.HTTP_201_CREATED,
         {"Location": location_url},
     )
->>>>>>> f6bb25a9
 
 
 ######################################################################
