--- conflicted
+++ resolved
@@ -52,11 +52,7 @@
 
     def update(self):
         """
-<<<<<<< HEAD
         Updates a Product to the database
-=======
-        Updates a ProductModel to the database
->>>>>>> f6bb25a9
         """
         logger.info("Saving %s", self.name)
         if not self.id:
@@ -99,12 +95,6 @@
         try:
             self.name = data["name"]
             self.description = data["description"]
-<<<<<<< HEAD
-            self.price = data["price"]
-            self.imageUrl = data["imageUrl"]
-        except AttributeError as error:
-            raise DataValidationError("Invalid attribute: " + error.args[0]) from error
-=======
             price = data["price"]
             if not isinstance(price, float):
                 raise DataValidationError("Invalid type for price: must be a float")
@@ -112,7 +102,6 @@
             self.imageUrl = data["imageUrl"]
         # except AttributeError as error:
         #     raise DataValidationError("Invalid attribute: " + error.args[0]) from error
->>>>>>> f6bb25a9
         except KeyError as error:
             raise DataValidationError(
                 "Invalid Product: missing " + error.args[0]
