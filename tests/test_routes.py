######################################################################
# Copyright 2016, 2024 John J. Rofrano. All Rights Reserved.
#
# Licensed under the Apache License, Version 2.0 (the "License");
# you may not use this file except in compliance with the License.
# You may obtain a copy of the License at
#
# https://www.apache.org/licenses/LICENSE-2.0
#
# Unless required by applicable law or agreed to in writing, software
# distributed under the License is distributed on an "AS IS" BASIS,
# WITHOUT WARRANTIES OR CONDITIONS OF ANY KIND, either express or implied.
# See the License for the specific language governing permissions and
# limitations under the License.
######################################################################

"""
TestProduct API Service Test Suite
"""

# pylint: disable=duplicate-code
import os
import logging
from unittest import TestCase
from tests.factories import ProductFactory
from wsgi import app
from service.common import status
from service.models import db, Product

DATABASE_URI = os.getenv(
    "DATABASE_URI", "postgresql+psycopg://postgres:postgres@localhost:5432/testdb"
)

BASE_URL = "/products"


######################################################################
#  T E S T   C A S E S
######################################################################
# pylint: disable=too-many-public-methods
class TestProductService(TestCase):
    """REST API Server Tests"""

    @classmethod
    def setUpClass(cls):
        """Run once before all tests"""
        app.config["TESTING"] = True
        app.config["DEBUG"] = False
        # Set up the test database
        app.config["SQLALCHEMY_DATABASE_URI"] = DATABASE_URI
        app.logger.setLevel(logging.CRITICAL)
        app.app_context().push()

    @classmethod
    def tearDownClass(cls):
        """Run once after all tests"""
        db.session.close()

    def setUp(self):
        """Runs before each test"""
        self.client = app.test_client()
        db.session.query(Product).delete()  # clean up the last tests
        db.session.commit()

    def tearDown(self):
        """This runs after each test"""
        db.session.remove()

    ############################################################
    # Utility function to bulk create products
    ############################################################
    def _create_products(self, count: int = 1) -> list:
        """Factory method to create products in bulk"""
        products = []
        for _ in range(count):
            test_product = ProductFactory()
            response = self.client.post(BASE_URL, json=test_product.serialize())
            self.assertEqual(
                response.status_code,
                status.HTTP_201_CREATED,
                "Could not create test product",
            )
            new_product = response.get_json()
            test_product.id = new_product["id"]
            products.append(test_product)
        return products

    ######################################################################
    #  P L A C E   T E S T   C A S E S   H E R E
    ######################################################################

    def test_index(self):
        """It should call the home page"""
        resp = self.client.get("/")
        self.assertEqual(resp.status_code, status.HTTP_200_OK)
        data = resp.get_json()
        self.assertEqual(data["name"], "Product REST API Service")

    def test_health(self):
        """It should be healthy"""
        response = self.client.get("/health")
        self.assertEqual(response.status_code, status.HTTP_200_OK)
        data = response.get_json()
        self.assertEqual(data["status"], 200)
        self.assertEqual(data["message"], "Healthy")

    # ----------------------------------------------------------
    # TEST LIST
    # ----------------------------------------------------------
    def test_get_product_list(self):
        """It should Get a list of Products"""
        self._create_products(5)
        response = self.client.get(BASE_URL)
        self.assertEqual(response.status_code, status.HTTP_200_OK)
        data = response.get_json()
        self.assertEqual(len(data), 5)

    # ----------------------------------------------------------
    # TEST CREATE
    # ----------------------------------------------------------
    def test_create_product(self):
        """It should Create a new product"""
        test_product = ProductFactory()
        logging.debug("Test Product: %s", test_product.serialize())
        response = self.client.post(BASE_URL, json=test_product.serialize())
        self.assertEqual(response.status_code, status.HTTP_201_CREATED)

        # Make sure location header is set
        location = response.headers.get("Location", None)
        self.assertIsNotNone(location)

<<<<<<< HEAD
    # ----------------------------------------------------------
    # TEST UPDATE
    # ----------------------------------------------------------
    def test_update_product(self):
        """It should Update an existing Product"""
        # create a product to update
        test_product = ProductFactory()
        response = self.client.post(BASE_URL, json=test_product.serialize())
        self.assertEqual(response.status_code, status.HTTP_201_CREATED)

        # update the product
        new_product = response.get_json()
        logging.debug(new_product)
        new_product["name"] = "new_name"
        response = self.client.put(f"{BASE_URL}/{new_product['id']}", json=new_product)
        self.assertEqual(response.status_code, status.HTTP_200_OK)
        updated_product = response.get_json()
        self.assertEqual(updated_product["name"], "new_name")
=======
        # Check the data is correct
        new_product = response.get_json()
        self.assertEqual(new_product["name"], test_product.name)
        self.assertEqual(new_product["description"], test_product.description)
        self.assertEqual(new_product["price"], str(round(test_product.price, 2)))
        self.assertEqual(new_product["imageUrl"], test_product.imageUrl)

        # Check that the location header was correct
        response = self.client.get(location)
        self.assertEqual(response.status_code, status.HTTP_200_OK)
        new_product = response.get_json()
        self.assertEqual(new_product["name"], test_product.name)
        self.assertEqual(new_product["description"], test_product.description)
        self.assertEqual(new_product["price"], str(round(test_product.price, 2)))
        self.assertEqual(new_product["imageUrl"], test_product.imageUrl)


######################################################################
#  T E S T   S A D   P A T H S
######################################################################
class TestSadPaths(TestCase):
    """Test REST Exception Handling"""
>>>>>>> f6bb25a9
<|MERGE_RESOLUTION|>--- conflicted
+++ resolved
@@ -105,6 +105,25 @@
         self.assertEqual(data["message"], "Healthy")
 
     # ----------------------------------------------------------
+    # TEST UPDATE
+    # ----------------------------------------------------------
+    def test_update_product(self):
+        """It should Update an existing Product"""
+        # create a product to update
+        test_product = ProductFactory()
+        response = self.client.post(BASE_URL, json=test_product.serialize())
+        self.assertEqual(response.status_code, status.HTTP_201_CREATED)
+
+        # update the product
+        new_product = response.get_json()
+        logging.debug(new_product)
+        new_product["name"] = "new_name"
+        response = self.client.put(f"{BASE_URL}/{new_product['id']}", json=new_product)
+        self.assertEqual(response.status_code, status.HTTP_200_OK)
+        updated_product = response.get_json()
+        self.assertEqual(updated_product["name"], "new_name")
+
+    # ----------------------------------------------------------
     # TEST LIST
     # ----------------------------------------------------------
     def test_get_product_list(self):
@@ -129,26 +148,6 @@
         location = response.headers.get("Location", None)
         self.assertIsNotNone(location)
 
-<<<<<<< HEAD
-    # ----------------------------------------------------------
-    # TEST UPDATE
-    # ----------------------------------------------------------
-    def test_update_product(self):
-        """It should Update an existing Product"""
-        # create a product to update
-        test_product = ProductFactory()
-        response = self.client.post(BASE_URL, json=test_product.serialize())
-        self.assertEqual(response.status_code, status.HTTP_201_CREATED)
-
-        # update the product
-        new_product = response.get_json()
-        logging.debug(new_product)
-        new_product["name"] = "new_name"
-        response = self.client.put(f"{BASE_URL}/{new_product['id']}", json=new_product)
-        self.assertEqual(response.status_code, status.HTTP_200_OK)
-        updated_product = response.get_json()
-        self.assertEqual(updated_product["name"], "new_name")
-=======
         # Check the data is correct
         new_product = response.get_json()
         self.assertEqual(new_product["name"], test_product.name)
@@ -170,5 +169,4 @@
 #  T E S T   S A D   P A T H S
 ######################################################################
 class TestSadPaths(TestCase):
-    """Test REST Exception Handling"""
->>>>>>> f6bb25a9
+    """Test REST Exception Handling"""