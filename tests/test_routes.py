--- conflicted
+++ resolved
@@ -214,7 +214,6 @@
         self.assertEqual(new_product["imageUrl"], test_product.imageUrl)
 
     # ----------------------------------------------------------
-<<<<<<< HEAD
     # TEST UPDATE
     # ----------------------------------------------------------
     def test_update_product(self):
@@ -239,7 +238,8 @@
         self.assertEqual(response.status_code, status.HTTP_200_OK)
         updated_product = response.get_json()
         self.assertEqual(updated_product["name"], "new_name")
-=======
+        
+    # ----------------------------------------------------------
     # TEST DELETE
     # ----------------------------------------------------------
     def test_delete_product(self):
@@ -259,7 +259,6 @@
         response = self.client.delete(f"{BASE_URL}/0")
         self.assertEqual(response.status_code, status.HTTP_204_NO_CONTENT)
         self.assertEqual(len(response.data), 0)
->>>>>>> ec83face
 
 
 ######################################################################
