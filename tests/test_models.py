######################################################################
# Copyright 2016, 2024 John J. Rofrano. All Rights Reserved.
#
# Licensed under the Apache License, Version 2.0 (the "License");
# you may not use this file except in compliance with the License.
# You may obtain a copy of the License at
#
# https://www.apache.org/licenses/LICENSE-2.0
#
# Unless required by applicable law or agreed to in writing, software
# distributed under the License is distributed on an "AS IS" BASIS,
# WITHOUT WARRANTIES OR CONDITIONS OF ANY KIND, either express or implied.
# See the License for the specific language governing permissions and
# limitations under the License.
######################################################################

"""
Test cases for Product Model
"""

# pylint: disable=duplicate-code
import os
import logging
from unittest import TestCase
from unittest.mock import patch
from wsgi import app
from service.models import Product, DataValidationError, db
from .factories import ProductFactory

DATABASE_URI = os.getenv(
    "DATABASE_URI", "postgresql+psycopg://postgres:postgres@localhost:5432/testdb"
)


######################################################################
#  PRODUCT   M O D E L   T E S T   C A S E S
######################################################################
# pylint: disable=too-many-public-methods
class TestCaseBase(TestCase):
    """Test Cases for Product Model"""

    @classmethod
    def setUpClass(cls):
        """This runs once before the entire test suite"""
        app.config["TESTING"] = True
        app.config["DEBUG"] = False
        app.config["SQLALCHEMY_DATABASE_URI"] = DATABASE_URI
        app.logger.setLevel(logging.CRITICAL)
        app.app_context().push()

    @classmethod
    def tearDownClass(cls):
        """This runs once after the entire test suite"""
        db.session.close()

    def setUp(self):
        """This runs before each test"""
        db.session.query(Product).delete()  # clean up the last tests
        db.session.commit()

    def tearDown(self):
        """This runs after each test"""
        db.session.remove()

    ######################################################################
    #  T E S T   C A S E S   FOR   CRUD
    ######################################################################

    def test_create_a_product(self):
        """It should create a new product"""
        product = Product(
            name="book", description="It's a book", price=15.2, imageUrl="www.test.com"
        )
        self.assertEqual(str(product), "<Product book id=[None]>")
        self.assertTrue(product is not None)
        self.assertEqual(product.id, None)
        self.assertEqual(product.name, "book")
        self.assertEqual(product.description, "It's a book")
        self.assertTrue(isinstance(product.price, float), True)
        self.assertEqual(str(product.price), "15.2")
        self.assertEqual(product.imageUrl, "www.test.com")

    def test_create_and_add_a_product(self):
        """It should create a product and add it into db"""
        products = Product.all()
        self.assertEqual(products, [])
        product = ProductFactory()
        product.create()
        self.assertIsNotNone(product.id)
        found = Product.all()
        self.assertEqual(len(found), 1)
        data = Product.find(product.id)
        self.assertEqual(data.name, product.name)
        self.assertEqual(data.description, product.description)
        self.assertEqual(data.price, product.price)
        self.assertEqual(data.imageUrl, product.imageUrl)

<<<<<<< HEAD
    def test_update_a_pet(self):
        """It should Update a Product"""
        product = ProductFactory()
        logging.debug(product)
        product.id = None
        product.create()
        logging.debug(product)
        self.assertIsNotNone(product.id)
        # Change it and save it
        product.name = "new_name"
        original_id = product.id
        product.update()
        self.assertEqual(product.id, original_id)
        self.assertEqual(product.name, "new_name")
        # Fetch it back and make sure the id hasn't changed
        # but the data did change
        products = Product.all()
        self.assertEqual(len(products), 1)
        self.assertEqual(products[0].id, original_id)
        self.assertEqual(products[0].name, "new_name")

    def test_update_no_id(self):
        """It should not Update a Product with no id"""
        product = ProductFactory()
        logging.debug(product)
        product.id = None
        self.assertRaises(DataValidationError, product.update)
=======
    # TODO

    ######################################################################
    #  T E S T   C A S E S   FOR   SERIALIZE/DESERIALIZE
    ######################################################################
    def test_serialize_a_product(self):
        """It should serialize a product"""
        product = ProductFactory()
        data = product.serialize()
        self.assertNotEqual(data, None)
        self.assertIn("id", data)
        self.assertEqual(data["id"], product.id)
        self.assertIn("name", data)
        self.assertEqual(data["name"], product.name)
        self.assertIn("description", data)
        self.assertEqual(data["description"], product.description)
        self.assertIn("price", data)
        self.assertEqual(data["price"], product.price)
        self.assertIn("imageUrl", data)
        self.assertEqual(data["imageUrl"], product.imageUrl)

    def test_deserialize_a_product(self):
        """It should de-serialize a Product"""
        data = {
            "name": "Sample Product",
            "description": "A sample description",
            "price": 19.99,
            "imageUrl": "http://example.com/image.png",
        }
        product = Product()  # Assuming 'Product' is the new class name instead of 'Pet'
        product.deserialize(data)
        self.assertIsNotNone(product)
        self.assertEqual(product.name, data["name"])
        self.assertEqual(product.description, data["description"])
        self.assertEqual(product.price, data["price"])
        self.assertEqual(product.imageUrl, data["imageUrl"])

    def test_deserialize_missing_data(self):
        """It should not deserialize a Product with missing data"""
        data = {
            "name": "Sample Product",
            "price": 19.99,
        }  # Missing description and imageUrl
        product = Product()
        self.assertRaises(DataValidationError, product.deserialize, data)

    def test_deserialize_bad_data(self):
        """It should not deserialize bad data"""
        data = "this is not a dictionary"  # Invalid data type
        product = Product()
        self.assertRaises(DataValidationError, product.deserialize, data)

    def test_deserialize_bad_price(self):
        """It should not deserialize a bad price attribute"""
        test_product = ProductFactory()
        data = test_product.serialize()
        data["price"] = "19.99"  # Invalid price, should be a float
        product = Product()
        self.assertRaises(DataValidationError, product.deserialize, data)
>>>>>>> f6bb25a9


######################################################################
#  T E S T   E X C E P T I O N   H A N D L E R S
######################################################################
<<<<<<< HEAD
class TestExceptionHandlers(TestCase):
    """Product Model Exception Handlers"""

    @patch("service.models.db.session.commit")
    def test_update_exception(self, exception_mock):
        """It should catch a update exception"""
        exception_mock.side_effect = Exception()
        product = ProductFactory()
        self.assertRaises(DataValidationError, product.update)
=======
class TestExceptionHandlers(TestCaseBase):
    """Product Model Exception Handlers"""

    @patch("service.models.db.session.commit")
    def test_create_exception(self, exception_mock):
        """It should catch a create exception"""
        exception_mock.side_effect = Exception()
        product = ProductFactory()
        self.assertRaises(DataValidationError, product.create)
>>>>>>> f6bb25a9
<|MERGE_RESOLUTION|>--- conflicted
+++ resolved
@@ -95,7 +95,6 @@
         self.assertEqual(data.price, product.price)
         self.assertEqual(data.imageUrl, product.imageUrl)
 
-<<<<<<< HEAD
     def test_update_a_pet(self):
         """It should Update a Product"""
         product = ProductFactory()
@@ -123,7 +122,21 @@
         logging.debug(product)
         product.id = None
         self.assertRaises(DataValidationError, product.update)
-=======
+
+
+######################################################################
+#  T E S T   E X C E P T I O N   H A N D L E R S
+######################################################################
+class TestExceptionHandlers(TestCase):
+    """Product Model Exception Handlers"""
+
+    @patch("service.models.db.session.commit")
+    def test_update_exception(self, exception_mock):
+        """It should catch a update exception"""
+        exception_mock.side_effect = Exception()
+        product = ProductFactory()
+        self.assertRaises(DataValidationError, product.update)
+
     # TODO
 
     ######################################################################
@@ -183,23 +196,11 @@
         data["price"] = "19.99"  # Invalid price, should be a float
         product = Product()
         self.assertRaises(DataValidationError, product.deserialize, data)
->>>>>>> f6bb25a9
 
 
 ######################################################################
 #  T E S T   E X C E P T I O N   H A N D L E R S
 ######################################################################
-<<<<<<< HEAD
-class TestExceptionHandlers(TestCase):
-    """Product Model Exception Handlers"""
-
-    @patch("service.models.db.session.commit")
-    def test_update_exception(self, exception_mock):
-        """It should catch a update exception"""
-        exception_mock.side_effect = Exception()
-        product = ProductFactory()
-        self.assertRaises(DataValidationError, product.update)
-=======
 class TestExceptionHandlers(TestCaseBase):
     """Product Model Exception Handlers"""
 
@@ -208,5 +209,4 @@
         """It should catch a create exception"""
         exception_mock.side_effect = Exception()
         product = ProductFactory()
-        self.assertRaises(DataValidationError, product.create)
->>>>>>> f6bb25a9
+        self.assertRaises(DataValidationError, product.create)