######################################################################
# Copyright 2016, 2024 John J. Rofrano. All Rights Reserved.
#
# Licensed under the Apache License, Version 2.0 (the "License");
# you may not use this file except in compliance with the License.
# You may obtain a copy of the License at
#
# https://www.apache.org/licenses/LICENSE-2.0
#
# Unless required by applicable law or agreed to in writing, software
# distributed under the License is distributed on an "AS IS" BASIS,
# WITHOUT WARRANTIES OR CONDITIONS OF ANY KIND, either express or implied.
# See the License for the specific language governing permissions and
# limitations under the License.
######################################################################

"""
Test cases for Product Model
"""

# pylint: disable=duplicate-code
import os
import logging
from unittest import TestCase
from unittest.mock import patch
from wsgi import app
from service.models import Product, DataValidationError, db
from .factories import ProductFactory

DATABASE_URI = os.getenv(
    "DATABASE_URI", "postgresql+psycopg://postgres:postgres@localhost:5432/testdb"
)


######################################################################
#  PRODUCT   M O D E L   T E S T   C A S E S
######################################################################
# pylint: disable=too-many-public-methods
class TestCaseBase(TestCase):
    """Test Cases for Product Model"""

    @classmethod
    def setUpClass(cls):
        """This runs once before the entire test suite"""
        app.config["TESTING"] = True
        app.config["DEBUG"] = False
        app.config["SQLALCHEMY_DATABASE_URI"] = DATABASE_URI
        app.logger.setLevel(logging.CRITICAL)
        app.app_context().push()

    @classmethod
    def tearDownClass(cls):
        """This runs once after the entire test suite"""
        db.session.close()

    def setUp(self):
        """This runs before each test"""
        db.session.query(Product).delete()  # clean up the last tests
        db.session.commit()

    def tearDown(self):
        """This runs after each test"""
        db.session.remove()

    ######################################################################
    #  T E S T   C A S E S   FOR   CRUD
    ######################################################################

    def test_create_a_product(self):
        """It should create a new product"""
        product = Product(
            name="book", description="It's a book", price=15.2, imageUrl="www.test.com"
        )
        self.assertEqual(str(product), "<Product book id=[None]>")
        self.assertTrue(product is not None)
        self.assertEqual(product.id, None)
        self.assertEqual(product.name, "book")
        self.assertEqual(product.description, "It's a book")
        self.assertTrue(isinstance(product.price, float), True)
        self.assertEqual(str(product.price), "15.2")
        self.assertEqual(product.imageUrl, "www.test.com")

    def test_create_and_add_a_product(self):
        """It should create a product and add it into db"""
        products = Product.all()
        self.assertEqual(products, [])
        product = ProductFactory()
        product.create()
        self.assertIsNotNone(product.id)
        found = Product.all()
        self.assertEqual(len(found), 1)
        data = Product.find(product.id)
        self.assertEqual(data.name, product.name)
        self.assertEqual(data.description, product.description)
        self.assertEqual(data.price, product.price)
        self.assertEqual(data.imageUrl, product.imageUrl)

    def test_list_all_products(self):
        """It should List all products in the database"""
        products = Product.all()
        self.assertEqual(products, [])
        # Create 5 Products
        for _ in range(5):
            product = ProductFactory()
            product.create()
        # See if we get back 5 products
        products = Product.all()
        self.assertEqual(len(products), 5)

    def test_read_a_product(self):
        """It should Read a Product"""
        product = ProductFactory()
        logging.debug(product)
        product.id = None
        product.create()
        self.assertIsNotNone(product.id)
        # Fetch it back
        found_product = Product.find(product.id)
        self.assertEqual(found_product.id, product.id)
        self.assertEqual(found_product.name, product.name)
        self.assertEqual(found_product.description, product.description)
        self.assertEqual(found_product.price, product.price)
        self.assertEqual(found_product.imageUrl, product.imageUrl)

    ######################################################################
    #  T E S T   C A S E S   FOR   SERIALIZE/DESERIALIZE
    ######################################################################
    def test_serialize_a_product(self):
        """It should serialize a product"""
        product = ProductFactory()
        data = product.serialize()
        self.assertNotEqual(data, None)
        self.assertIn("id", data)
        self.assertEqual(data["id"], product.id)
        self.assertIn("name", data)
        self.assertEqual(data["name"], product.name)
        self.assertIn("description", data)
        self.assertEqual(data["description"], product.description)
        self.assertIn("price", data)
        self.assertEqual(data["price"], product.price)
        self.assertIn("imageUrl", data)
        self.assertEqual(data["imageUrl"], product.imageUrl)

    def test_deserialize_a_product(self):
        """It should de-serialize a Product"""
        data = {
            "name": "Sample Product",
            "description": "A sample description",
            "price": 19.99,
            "imageUrl": "http://example.com/image.png",
        }
        product = Product()  # Assuming 'Product' is the new class name instead of 'Pet'
        product.deserialize(data)
        self.assertIsNotNone(product)
        self.assertEqual(product.name, data["name"])
        self.assertEqual(product.description, data["description"])
        self.assertEqual(product.price, data["price"])
        self.assertEqual(product.imageUrl, data["imageUrl"])

    def test_deserialize_missing_data(self):
        """It should not deserialize a Product with missing data"""
        data = {
            "name": "Sample Product",
            "price": 19.99,
        }  # Missing description and imageUrl
        product = Product()
        self.assertRaises(DataValidationError, product.deserialize, data)

    def test_deserialize_bad_data(self):
        """It should not deserialize bad data"""
        data = "this is not a dictionary"  # Invalid data type
        product = Product()
        self.assertRaises(DataValidationError, product.deserialize, data)

    def test_deserialize_bad_price(self):
        """It should not deserialize a bad price attribute"""
        test_product = ProductFactory()
        data = test_product.serialize()
        data["price"] = "19.99"  # Invalid price, should be a float
        product = Product()
        self.assertRaises(DataValidationError, product.deserialize, data)

    ######################################################################
    #  T E S T   C A S E S   FOR   UPDATE
    ######################################################################

    def test_update_a_pet(self):
        """It should Update a Product"""
        product = ProductFactory()
        logging.debug(product)
        product.id = None
        product.create()
        logging.debug(product)
        self.assertIsNotNone(product.id)
        # Change it and save it
        product.name = "new_name"
        original_id = product.id
        product.update()
        self.assertEqual(product.id, original_id)
        self.assertEqual(product.name, "new_name")
        # Fetch it back and make sure the id hasn't changed
        # but the data did change
        products = Product.all()
        self.assertEqual(len(products), 1)
        self.assertEqual(products[0].id, original_id)
        self.assertEqual(products[0].name, "new_name")

    def test_update_no_id(self):
        """It should not Update a Product with no id"""
        product = ProductFactory()
        logging.debug(product)
        product.id = None
        self.assertRaises(DataValidationError, product.update)


######################################################################
#  T E S T   E X C E P T I O N   H A N D L E R S
######################################################################
class TestExceptionHandlers(TestCase):
    """Product Model Exception Handlers"""

    @patch("service.models.db.session.commit")
    def test_update_exception(self, exception_mock):
        """It should catch a update exception"""
        exception_mock.side_effect = Exception()
        product = ProductFactory()
<<<<<<< HEAD
        self.assertRaises(DataValidationError, product.update)
=======
        self.assertRaises(DataValidationError, product.create)


# ######################################################################
# #  Q U E R Y   T E S T   C A S E S
# ######################################################################
# class TestModelQueries(TestCaseBase):
#     """Product Model Query Tests"""

#     def test_find_product(self):
#         """It should Find a Product by ID"""
#         products = ProductFactory.create_batch(5)
#         for product in products:
#             product.create()
#         logging.debug(products)
#         # make sure they got saved
#         self.assertEqual(len(Product.all()), 5)
#         # find the 2nd product in the list
#         product = Product.find(products[1].id)
#         self.assertIsNot(product, None)
#         self.assertEqual(product.id, products[1].id)
#         self.assertEqual(product.name, products[1].name)
#         self.assertEqual(product.description, products[1].description)
#         self.assertEqual(product.price, products[1].price)
#         self.assertEqual(product.imageUrl, products[1].imageUrl)

#     def test_find_by_name(self):
#         """It should Find a Product by Name"""
#         products = ProductFactory.create_batch(10)
#         for product in products:
#             product.create()
#         name = products[0].name
#         count = len([product for product in products if product.name == name])
#         found = Product.find_by_name(name)
#         self.assertEqual(found.count(), count)
#         for product in found:
#             self.assertEqual(product.name, name)

#     def test_find_by_description(self):
#         """It should Find Products by Description"""
#         products = ProductFactory.create_batch(10)
#         for product in products:
#             product.create()
#         description = products[0].description
#         count = len(
#             [product for product in products if product.description == description]
#         )
#         found = Product.find_by_description(description)
#         self.assertEqual(found.count(), count)
#         for product in found:
#             self.assertEqual(product.description, description)

#     def test_find_by_price(self):
#         """It should Find Products by Price"""
#         products = ProductFactory.create_batch(10)
#         for product in products:
#             product.create()
#         price = products[0].price
#         count = len([product for product in products if product.price == price])
#         found = Product.find_by_price(price)
#         self.assertEqual(found.count(), count)
#         for product in found:
#             self.assertEqual(product.price, price)

#     def test_find_by_imageUrl(self):
#         """It should Find Products by Image URL"""
#         products = ProductFactory.create_batch(10)
#         for product in products:
#             product.create()
#         imageUrl = products[0].imageUrl
#         count = len([product for product in products if product.imageUrl == imageUrl])
#         found = Product.find_by_imageUrl(imageUrl)
#         self.assertEqual(found.count(), count)
#         for product in found:
#             self.assertEqual(product.imageUrl, imageUrl)

#     def test_find_by_in_stock(self):
#         """It should Find Products by In Stock"""
#         products = ProductFactory.create_batch(10)
#         for product in products:
#             product.create()
#         in_stock = products[0].in_stock
#         count = len([product for product in products if product.in_stock == in_stock])
#         found = Product.find_by_in_stock(in_stock)
#         self.assertEqual(found.count(), count)
#         for product in found:
#             self.assertEqual(product.in_stock, in_stock)
>>>>>>> 450adc03
<|MERGE_RESOLUTION|>--- conflicted
+++ resolved
@@ -224,9 +224,6 @@
         """It should catch a update exception"""
         exception_mock.side_effect = Exception()
         product = ProductFactory()
-<<<<<<< HEAD
-        self.assertRaises(DataValidationError, product.update)
-=======
         self.assertRaises(DataValidationError, product.create)
 
 
@@ -313,5 +310,4 @@
 #         found = Product.find_by_in_stock(in_stock)
 #         self.assertEqual(found.count(), count)
 #         for product in found:
-#             self.assertEqual(product.in_stock, in_stock)
->>>>>>> 450adc03
+#             self.assertEqual(product.in_stock, in_stock)