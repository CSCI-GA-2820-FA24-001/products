Feature: The product store service back-end
    As a Product Store Owner
    I need a RESTful catalog service
    So that I can keep track of all my products


Background:
    Given the following products
        | name    | description        | price | available | image_url  |
        | Pen     | Blue ink pen       | 1.20  | True      |            |
        | Notebook| Spiral notebook    | 2.50  | False     |            |       
        | fluffy  | lion               | 0.99  | True      |            |
        | Mug     | Ceramic coffee mug | 5.00  | True      |            |


Scenario: The server is running
    When I visit the "Home Page"
    Then I should see "Product" in the title
    And I should not see "404 Not Found"


Scenario: Create a Product
    When I visit the "Home Page"
    And I set the "Name" to "Happy"
    And I set the "Description" to "Unknown"
    And I select "True" in the "Available" dropdown
    And I set the "Price" to "3.75"
    And I press the "Create" button
    Then I should see the message "Success"
    When I copy the "Id" field
    And I press the "Clear" button
    Then the "Id" field should be empty
    And the "Name" field should be empty
    And the "Description" field should be empty
    When I paste the "Id" field
    And I press the "Retrieve" button
    Then I should see the message "Success"
    And I should see "Happy" in the "Name" field
    And I should see "Unknown" in the "Description" field
    And I should see "True" in the "Available" dropdown
    And I should see "3.75" in the "Price" field    


Scenario: Update a Product
    When I visit the "Home Page"
    And I set the "Name" to "fluffy"
    And I press the "Search" button
    Then I should see the message "Success"
    And I should see "fluffy" in the "Name" field
    And I should see "lion" in the "Description" field
    When I change "Description" to "kitty"
    And I press the "Update" button
    Then I should see the message "Success"
    When I copy the "Id" field
    And I press the "Clear" button
    And I paste the "Id" field
    And I press the "Retrieve" button
    Then I should see the message "Success"
    And I should see "kitty" in the "Description" field
    When I press the "Clear" button
    And I press the "Search" button
    Then I should see the message "Success"
    And I should see "kitty" in the results
    And I should not see "lion" in the results    


Scenario: List all products
    When I visit the "Home Page"
    And I press the "Search" button
    Then I should see the message "Success"
    And I should see "Mug" in the results
    And I should see "Pen" in the results
    And I should not see "Notebook" in the results    

Scenario: Read a Product
    Given I visit the "Home Page"
    And I set the "Id" to "1"
    When I press the "Retrieve" button
    Then I should see the message "Success"
    And I should see "Pen" in the "Name" field
    And I should see "Blue ink pen" in the "Description" field
    And I should see "True" in the "Available" dropdown
    And I should see "1.20" in the "Price" field

Scenario: Query products by name
    When I visit the "Home Page"
    And I press the "Clear" button
    And I set the "Name" to "Pen"
    And I press the "Search" button
    Then I should see the message "Success"
    And I should see "Pen" in the results
    And I should not see "Notebook" in the results
    And I should not see "fluffy" in the results
    And I should not see "Mug" in the results

Scenario: Query products by availability
    When I visit the "Home Page"
<<<<<<< HEAD
    And I press the "Clear" button
    And I set the "Price" to "0.99"
    And I press the "Search" button
    Then I should see the message "Success"
    And I should see "fluffy" in the results
    And I should not see "Notebook" in the results
    And I should not see "Pen" in the results
=======
    And I select "False" in the "Available" dropdown
    And I press the "Search" button
    Then I should see the message "Success"
    And I should see "Notebook" in the results
    And I should not see "Pen" in the results
    And I should not see "fluffy" in the results
>>>>>>> 6e8c37b7
    And I should not see "Mug" in the results

Scenario: Purchase a Product
    When I visit the "Home Page"
<<<<<<< HEAD
    And I press the "Clear" button
    And I set the "Name" to "Mug"
=======
    And I set the "Name" to "Pen"
>>>>>>> 6e8c37b7
    And I press the "Search" button
    Then I should see the message "Success"
    And I should see "Mug" in the results
    When I copy the "Id" field
    And I press the "Clear" button
    And I paste the "Id" field
    And I press the "Purchase" button
    Then I should see the message "Product has been Purchased!"
    When I press the "Clear" button
    And I press the "Search" button
    Then I should see the message "Success"
<<<<<<< HEAD
    And I should not see "Mug" in the results

Scenario: Delete a Product
    When I visit the "Home Page"
    And I press the "Clear" button
    And I set the "Name" to "Pen"
    And I press the "Search" button
    Then I should see the message "Success"
    And I should see "Pen" in the results
    When I copy the "Id" field
    And I press the "Clear" button
    And I paste the "Id" field
    And I press the "Delete" button
    Then I should see the message "product has been Deleted!"
    When I press the "Search" button
    Then I should see the message "Success"
=======
>>>>>>> 6e8c37b7
    And I should not see "Pen" in the results<|MERGE_RESOLUTION|>--- conflicted
+++ resolved
@@ -93,9 +93,8 @@
     And I should not see "fluffy" in the results
     And I should not see "Mug" in the results
 
-Scenario: Query products by availability
+Scenario: Query products by price
     When I visit the "Home Page"
-<<<<<<< HEAD
     And I press the "Clear" button
     And I set the "Price" to "0.99"
     And I press the "Search" button
@@ -103,24 +102,12 @@
     And I should see "fluffy" in the results
     And I should not see "Notebook" in the results
     And I should not see "Pen" in the results
-=======
-    And I select "False" in the "Available" dropdown
-    And I press the "Search" button
-    Then I should see the message "Success"
-    And I should see "Notebook" in the results
-    And I should not see "Pen" in the results
-    And I should not see "fluffy" in the results
->>>>>>> 6e8c37b7
     And I should not see "Mug" in the results
 
 Scenario: Purchase a Product
     When I visit the "Home Page"
-<<<<<<< HEAD
     And I press the "Clear" button
     And I set the "Name" to "Mug"
-=======
-    And I set the "Name" to "Pen"
->>>>>>> 6e8c37b7
     And I press the "Search" button
     Then I should see the message "Success"
     And I should see "Mug" in the results
@@ -132,7 +119,6 @@
     When I press the "Clear" button
     And I press the "Search" button
     Then I should see the message "Success"
-<<<<<<< HEAD
     And I should not see "Mug" in the results
 
 Scenario: Delete a Product
@@ -149,6 +135,4 @@
     Then I should see the message "product has been Deleted!"
     When I press the "Search" button
     Then I should see the message "Success"
-=======
->>>>>>> 6e8c37b7
     And I should not see "Pen" in the results